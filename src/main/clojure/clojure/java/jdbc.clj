--- conflicted
+++ resolved
@@ -664,21 +664,8 @@
     :identifiers - applied to each column name in the result set, default lower-case
     :as-arrays? - return the results as a set of arrays, default false."
   [db sql-params & {:keys [result-set-fn row-fn identifiers as-arrays?]
-<<<<<<< HEAD
-                    :or {result-set-fn doall
-                         row-fn identity
+                    :or {row-fn identity
                          identifiers str/lower-case}}]
-  (db-with-query-results* db (vec sql-params)
-    (^{:once true} fn* [rs]
-     (result-set-fn (if as-arrays?
-                      (cons (first rs)
-                            (vec (map row-fn (rest rs))))
-                      (map row-fn rs))))
-    identifiers
-    as-arrays?))
-=======
-                    :or {row-fn identity
-                         identifiers sql/lower-case}}]
   (let [result-set-fn (or result-set-fn (if as-arrays? vec doall))]
     (db-query-with-resultset db (vec sql-params)
       (^{:once true} fn* [rset]
@@ -688,7 +675,6 @@
                                 (map row-fn (rest rs)))
                           (map row-fn rs))))
         (result-set-seq rset :identifiers identifiers :as-arrays? as-arrays?))))))
->>>>>>> 3bd271c2
 
 (defn execute!
   "Given a database connection and a vector containing SQL and optional parameters,
