;;  Copyright (c) Stephen C. Gilardi. All rights reserved.  The use and
;;  distribution terms for this software are covered by the Eclipse Public
;;  License 1.0 (http://opensource.org/licenses/eclipse-1.0.php) which can
;;  be found in the file epl-v10.html at the root of this distribution.  By
;;  using this software in any fashion, you are agreeing to be bound by the
;;  terms of this license.  You must not remove this notice, or any other,
;;  from this software.
;;
;;  test_jdbc.clj
;;
;;  This namespace contains tests that exercise the JDBC portion of java.jdbc
;;  so these tests expect databases to be available. Embedded databases can
;;  be tested without external infrastructure (Apache Derby, HSQLDB). Other
;;  databases will be available for testing in different environments. The
;;  available databases for testing can be configured below.
;;
;;  scgilardi (gmail)
;;  Created 13 September 2008
;;
;;  seancorfield (gmail)
;;  Migrated from clojure.contrib.test-sql 17 April 2011

(ns clojure.java.test-jdbc
  (:use clojure.test)
  (:require [clojure.java.jdbc :as sql]
            [clojure.java.jdbc.sql :as dsl]))

;; Set test-databases according to whether you have the local database available:
;; Possible values so far: [:mysql :postgres :derby :hsqldb :mysql-str :postgres-str]
;; Apache Derby and HSQLDB can run without an external setup.
(def test-databases
  (if-let [dbs (System/getenv "TEST_DBS")]
    (map keyword (.split dbs ","))
    ;; enable more by default once the build server is equipped?
    [:derby :hsqldb :sqlite]))

;; MS SQL Server requires more specialized configuration:
(def mssql-host
  (if-let [host (System/getenv "TEST_MSSQL_HOST")] host "127.0.0.1\\SQLEXPRESS"))
(def mssql-port
  (if-let [port (System/getenv "TEST_MSSQL_PORT")] port "1433"))
(def mssql-user
  (if-let [user (System/getenv "TEST_MSSQL_USER")] user "sa"))
(def mssql-pass
  (if-let [pass (System/getenv "TEST_MSSQL_PASS")] pass ""))
(def mssql-dbname
  (if-let [name (System/getenv "TEST_MSSQL_NAME")] name "clojure_test"))
(def jtds-host
  (if-let [host (System/getenv "TEST_JTDS_HOST")] host mssql-host))
(def jtds-port
  (if-let [port (System/getenv "TEST_JTDS_PORT")] port mssql-port))
(def jtds-user
  (if-let [user (System/getenv "TEST_JTDS_USER")] user mssql-user))
(def jtds-pass
  (if-let [pass (System/getenv "TEST_JTDS_PASS")] pass mssql-pass))
(def jtds-dbname
  (if-let [name (System/getenv "TEST_JTDS_NAME")] name mssql-dbname))

;; database connections used for testing:

(def mysql-db {:subprotocol "mysql"
               :subname "//127.0.0.1:3306/clojure_test"
               :user "clojure_test"
               :password "clojure_test"})

(def derby-db {:subprotocol "derby"
               :subname "clojure_test_derby"
               :create true})

(def hsqldb-db {:subprotocol "hsqldb"
                :subname "clojure_test_hsqldb"})

(def sqlite-db {:subprotocol "sqlite"
                :subname "clojure_test_sqlite"})

(def postgres-db {:subprotocol "postgresql"
                  :subname "clojure_test"
                  :user "clojure_test"
                  :password "clojure_test"})

(def mssql-db {:subprotocol "sqlserver"
               :subname (str "//" mssql-host ":" mssql-port ";DATABASENAME=" mssql-dbname)
               :user mssql-user
               :password mssql-pass})

(def jtds-db {:subprotocol "jtds:sqlserver"
              :subname (str "//" jtds-host ":" jtds-port "/" jtds-dbname)
              :user jtds-user
              :password jtds-pass})

;; To test against the stringified DB connection settings:
(def mysql-str-db
  "mysql://clojure_test:clojure_test@localhost:3306/clojure_test")

(def mysql-jdbc-str-db
  "jdbc:mysql://clojure_test:clojure_test@localhost:3306/clojure_test")

(def postgres-str-db
  "postgres://clojure_test:clojure_test@localhost/clojure_test")

(defn- test-specs
  "Return a sequence of db-spec maps that should be used for tests"
  []
  (for [db test-databases]
    @(ns-resolve 'clojure.java.test-jdbc (symbol (str (name db) "-db")))))

(defn- clean-up
  "Attempt to drop any test tables before we start a test."
  [t]
  (doseq [db (test-specs)]
    (sql/with-connection db
      (doseq [table [:fruit :fruit2 :veggies :veggies2]]
        (try
          (sql/drop-table table)
          (catch Exception _
            ;; ignore
            )))))
  (t))

(use-fixtures
  :each clean-up)

;; We start with all tables dropped and each test has to create the tables
;; necessary for it to do its job, and populate it as needed...

(defn- mysql? [db]
  (if (string? db)
    (re-find #"mysql:" db)
    (= "mysql" (:subprotocol db))))

(defn- create-test-table
  "Create a standard test table. Must be inside with-connection.
   For MySQL, ensure table uses an engine that supports transactions!"
  [table db]
  (sql/create-table
   table
   [:id :int (if (mysql? db) "PRIMARY KEY AUTO_INCREMENT" "DEFAULT 0")]
   [:name "VARCHAR(32)" (if (mysql? db) "" "PRIMARY KEY")]
   [:appearance "VARCHAR(32)"]
   [:cost :int]
   [:grade :real]
   :table-spec (if (mysql? db) "ENGINE=InnoDB" "")))

(deftest test-create-table
  (doseq [db (test-specs)]
    (sql/with-connection db
      (create-test-table :fruit db)
      (is (= 0 (sql/with-query-results res ["SELECT * FROM fruit"] (count res)))))))

(deftest test-drop-table
  (doseq [db (test-specs)]
    (sql/with-connection db
      (create-test-table :fruit2 db)
      (sql/drop-table :fruit2)
      (is (thrown? java.sql.SQLException (sql/with-query-results res ["SELECT * FROM fruit2"] (count res)))))))

(deftest test-do-commands
  (doseq [db (test-specs)]
    (sql/with-connection db
      (create-test-table :fruit2 db)
      (sql/do-commands "DROP TABLE fruit2")
      (is (thrown? java.sql.SQLException (sql/with-query-results res ["SELECT * FROM fruit2"] (count res)))))))

(deftest test-do-prepared1
  (doseq [db (test-specs)]
    (sql/with-connection db
      (create-test-table :fruit2 db)
      (sql/do-prepared "INSERT INTO fruit2 ( name, appearance, cost, grade ) VALUES ( 'test', 'test', 1, 1.0 )")
      (is (= 1 (sql/with-query-results res ["SELECT * FROM fruit2"] (count res)))))))

(deftest test-do-prepared2
  (doseq [db (test-specs)]
    (sql/with-connection db
      (create-test-table :fruit2 db)
      (sql/do-prepared "DROP TABLE fruit2")
      (is (thrown? java.sql.SQLException (sql/with-query-results res ["SELECT * FROM fruit2"] (count res)))))))

(deftest test-do-prepared3
  (doseq [db (test-specs)]
    (sql/with-connection db
      (create-test-table :fruit2 db)
      (sql/do-prepared "INSERT INTO fruit2 ( name, appearance, cost, grade ) VALUES ( ?, ?, ?, ? )" ["test" "test" 1 1.0])
      (is (= 1 (sql/with-query-results res ["SELECT * FROM fruit2"] (count res)))))))

(deftest test-do-prepared4
  (doseq [db (test-specs)]
    (sql/with-connection db
      (create-test-table :fruit2 db)
      (sql/do-prepared "INSERT INTO fruit2 ( name, appearance, cost, grade ) VALUES ( ?, ?, ?, ? )" ["test" "test" 1 1.0] ["two" "two" 2 2.0])
      (is (= 2 (sql/with-query-results res ["SELECT * FROM fruit2"] (count res)))))))

(deftest test-insert-rows
  (doseq [db (test-specs)]
    (sql/with-connection db
      (create-test-table :fruit db)
      (let [r (sql/insert-rows
                :fruit
                [1 "Apple" "red" 59 87]
                [2 "Banana" "yellow" 29 92.2]
                [3 "Peach" "fuzzy" 139 90.0]
                [4 "Orange" "juicy" 89 88.6])]
        (is (= '(1 1 1 1) r)))
      (is (= 4 (sql/with-query-results res ["SELECT * FROM fruit"] (count res))))
      (is (= "Apple" (sql/with-query-results res ["SELECT * FROM fruit WHERE appearance = ?" "red"] (:name (first res)))))
      (is (= "juicy" (sql/with-query-results res ["SELECT * FROM fruit WHERE name = ?" "Orange"] (:appearance (first res))))))))

(deftest test-insert-values
  (doseq [db (test-specs)]
    (sql/with-connection db
      (create-test-table :fruit db)
      (let [r (sql/insert-values
                :fruit
                [:name :cost]
                ["Mango" 722]
                ["Feijoa" 441])]
        (is (= '(1 1) r)))
      (is (= 2 (sql/with-query-results res ["SELECT * FROM fruit"] (count res))))
      (is (= "Mango" (sql/with-query-results res ["SELECT * FROM fruit WHERE cost = ?" 722] (:name (first res))))))))

(deftest test-insert-records
  (doseq [db (test-specs)]
    (sql/with-connection db
      (create-test-table :fruit db)
      (let [r (sql/insert-records
                :fruit
                {:name "Pomegranate" :appearance "fresh" :cost 585}
                {:name "Kiwifruit" :grade 93})]
        (condp = (:subprotocol db)
          nil              (when (mysql? db)
                             (is (= '({:generated_key 1} {:generated_key 2}) r)))
          "postgresql"     (is (= 2 (count r)))
          "mysql"          (is (= '({:generated_key 1} {:generated_key 2}) r))
          "sqlserver"      (is (= '({:generated_keys nil} {:generated_keys nil}) r))
          "jtds:sqlserver" (is (= '({:id nil} {:id nil}) r))
          "hsqldb"         (is (= '(1 1) r))
          "sqlite"         (is (= (list {(keyword "last_insert_rowid()") 1}
                                        {(keyword "last_insert_rowid()") 2}) r))
          "derby"          (is (= '({:1 nil} {:1 nil}) r))))
      (is (= 2 (sql/with-query-results res ["SELECT * FROM fruit"] (count res))))
      (is (= "Pomegranate" (sql/with-query-results res ["SELECT * FROM fruit WHERE cost = ?" 585] (:name (first res))))))))

(deftest test-update-values
  (doseq [db (test-specs)]
    (sql/with-connection db
      (create-test-table :fruit db)
      (let [r (sql/insert-rows
                :fruit
                [1 "Apple" "red" 59 87]
                [2 "Banana" "yellow" 29 92.2]
                [3 "Peach" "fuzzy" 139 90.0]
                [4 "Orange" "juicy" 89 88.6])]
        (is (= '(1 1 1 1) r)))
      (sql/update-values
        :fruit
        ["name=?" "Banana"]
        {:appearance "bruised" :cost 14})
      (is (= 4 (sql/with-query-results res ["SELECT * FROM fruit"] (count res))))
      (is (= "Apple" (sql/with-query-results res ["SELECT * FROM fruit WHERE appearance = ?" "red"] (:name (first res)))))
      (is (= "Banana" (sql/with-query-results res ["SELECT * FROM fruit WHERE appearance = ?" "bruised"] (:name (first res)))))
      (is (= 14 (sql/with-query-results res ["SELECT * FROM fruit WHERE name = ?" "Banana"] (:cost (first res))))))))

(deftest test-update-or-insert-values
  (doseq [db (test-specs)]
    (sql/with-connection db
      (create-test-table :fruit db)
      (sql/update-or-insert-values
        :fruit
        ["name=?" "Pomegranate"]
        {:name "Pomegranate" :appearance "fresh" :cost 585})
      (is (= 1 (sql/with-query-results res ["SELECT * FROM fruit"] (count res))))
      (is (= 585 (sql/with-query-results res ["SELECT * FROM fruit WHERE appearance = ?" "fresh"] (:cost (first res)))))
      (sql/update-or-insert-values
        :fruit
        ["name=?" "Pomegranate"]
        {:name "Pomegranate" :appearance "ripe" :cost 565})
      (is (= 1 (sql/with-query-results res ["SELECT * FROM fruit"] (count res))))
      (is (= 565 (sql/with-query-results res ["SELECT * FROM fruit WHERE appearance = ?" "ripe"] (:cost (first res)))))
      (sql/update-or-insert-values
        :fruit
        ["name=?" "Apple"]
        {:name "Apple" :appearance "green" :cost 74})
      (is (= 2 (sql/with-query-results res ["SELECT * FROM fruit"] (count res)))))))

(deftest test-partial-exception
  (doseq [db (test-specs)]
    (sql/with-connection db
      (create-test-table :fruit db)
      (try
        (sql/transaction
          (sql/insert-values
            :fruit
            [:name :appearance]
            ["Grape" "yummy"]
            ["Pear" "bruised"])
          (is (= 2 (sql/with-query-results res ["SELECT * FROM fruit"] (count res))))
          (throw (Exception. "deliberate exception")))
        (catch Exception _
          (is (= 0 (sql/with-query-results res ["SELECT * FROM fruit"] (count res)))))))))

(deftest test-sql-exception
  (doseq [db (test-specs)]
    (sql/with-connection db
      (create-test-table :fruit db)
      (try
        (sql/transaction
          (sql/insert-values
            :fruit
            [:name :appearance]
            ["Apple" "strange" "whoops"]))
        (catch IllegalArgumentException _
          (is (= 0 (sql/with-query-results res ["SELECT * FROM fruit"] (count res))))))
      (is (= 0 (sql/with-query-results res ["SELECT * FROM fruit"] (count res)))))))

(deftest test-insert-values-exception
  (doseq [db (test-specs)]
    (sql/with-connection db
      (create-test-table :fruit db)
      (is (thrown? IllegalArgumentException
                   (sql/transaction
                    (sql/insert-values
                     :fruit
                     [:name :appearance]
                     ["Grape" "yummy"]
                     ["Pear" "bruised"]
                     ["Apple" "strange" "whoops"]))))
      (is (= 0 (sql/with-query-results res ["SELECT * FROM fruit"] (count res)))))))

(deftest test-rollback
  (doseq [db (test-specs)]
    (sql/with-connection db
      (create-test-table :fruit db)
      (try
        (sql/transaction
          (is (not (sql/is-rollback-only)))
          (sql/set-rollback-only)
          (is (sql/is-rollback-only))
          (sql/insert-values
            :fruit
            [:name :appearance]
            ["Grape" "yummy"]
            ["Pear" "bruised"]
            ["Apple" "strange"])
          (is (= 3 (sql/with-query-results res ["SELECT * FROM fruit"] (count res)))))
        (catch java.sql.SQLException _
          (is (= 0 (sql/with-query-results res ["SELECT * FROM fruit"] (count res))))))
      (is (= 0 (sql/with-query-results res ["SELECT * FROM fruit"] (count res)))))))

(deftest test-transactions-with-possible-generated-keys-result-set
  (doseq [db (test-specs)]
    (sql/with-connection db
      (create-test-table :fruit db)
      (try
        (sql/transaction
         (sql/set-rollback-only)
         (sql/insert-values
          :fruit
          [:name :appearance]
          ["Grape" "yummy"])
         (is (= 1 (sql/with-query-results res ["SELECT * FROM fruit"] (count res))))))
      (is (= 0 (sql/with-query-results res ["SELECT * FROM fruit"] (count res)))))))

(deftest test-metadata
  (doseq [db (test-specs)]
    (when-not (and (map? db) (.endsWith ^String (:subprotocol db) "sqlserver"))
      (let [metadata (sql/with-connection
                       db
                       (into []
                             (sql/result-set-seq
                              (-> (sql/connection)
                                  (.getMetaData)
                                  (.getTables nil nil nil (into-array ["TABLE" "VIEW"]))))))]
        (is (= [] metadata))))))

(defn- returned-key [db k]
  (condp = (:subprotocol db)
    "derby"  {:1 nil}
    "hsqldb" 1
    "mysql"  {:generated_key k}
    nil      (if (mysql? db) ; string-based tests
               {:generated_key k}
               k)
    "jtds:sqlserver" {:id nil}
    "sqlserver" {:generated_keys nil}
    "sqlite" {(keyword "last_insert_rowid()") k}
    k))

(defn- generated-key [db k]
  (condp = (:subprotocol db)
    "derby" 0
    "hsqldb" 0
    "jtds:sqlserver" 0
    "sqlserver" 0
    "sqlite" 0
    k))

(defn- float-or-double [db v]
  (condp = (:subprotocol db)
    "derby" (Float. v)
    "jtds:sqlserver" (Float. v)
    "sqlserver" (Float. v)
    v))

(deftest empty-query
  (doseq [db (test-specs)]
    (sql/with-connection db
      (create-test-table :fruit db))
    (is (= [] (sql/query db (dsl/select * :fruit))))))

(deftest insert-one-row
  (doseq [db (test-specs)]
    (sql/with-connection db
      (create-test-table :fruit db))
    (is (= [(returned-key db 1)] (sql/insert! db :fruit {:name "Apple"})))))

(deftest insert-query
  (doseq [db (test-specs)]
    (sql/with-connection db
      (create-test-table :fruit db))
    (is (= [(returned-key db 1)] (sql/insert! db :fruit {:name "Apple"})))
    (is (= [{:id (generated-key db 1) :name "Apple" :appearance nil :grade nil :cost nil}] (sql/query db (dsl/select * :fruit))))))

(deftest insert-two-by-map-and-query
  (doseq [db (test-specs)]
    (sql/with-connection db
      (create-test-table :fruit db))
    (let [new-keys (sql/insert! db :fruit {:name "Apple"} {:name "Pear"})
          rows (sql/query db (dsl/select * :fruit (dsl/order-by :name)))]
      (is (= [(returned-key db 1) (returned-key db 2)] new-keys))
      (is (= [{:id (generated-key db 1) :name "Apple" :appearance nil :grade nil :cost nil}
              {:id (generated-key db 2) :name "Pear" :appearance nil :grade nil :cost nil}] rows)))))

(deftest insert-two-by-map-and-query-as-arrays
  (doseq [db (test-specs)]
    (sql/with-connection db
      (create-test-table :fruit db))
    (let [new-keys (sql/insert! db :fruit {:name "Apple"} {:name "Pear"})
          rows (sql/query db (dsl/select * :fruit (dsl/order-by :name))
                          :as-arrays? true)]
      (is (= [(returned-key db 1) (returned-key db 2)] new-keys))
      (is (= [[:id :name :appearance :cost :grade]
              [(generated-key db 1) "Apple" nil nil nil]
              [(generated-key db 2) "Pear" nil nil nil]] rows)))))

(deftest insert-two-by-cols-and-query
  (doseq [db (test-specs)]
    (sql/with-connection db
      (create-test-table :fruit db))
    (let [update-counts (sql/insert! db :fruit [:name] ["Apple"] ["Pear"])
          rows (sql/query db (dsl/select * :fruit (dsl/order-by :name)))]
      (is (= [1 1] update-counts))
      (is (= [{:id (generated-key db 1) :name "Apple" :appearance nil :grade nil :cost nil}
              {:id (generated-key db 2) :name "Pear" :appearance nil :grade nil :cost nil}] rows)))))

(deftest insert-update-and-query
  (doseq [db (test-specs)]
    (sql/with-connection db
      (create-test-table :fruit db))
    (let [new-key (sql/insert! db :fruit {:name "Apple"})
          update-result (sql/update! db :fruit {:cost 12 :grade 1.2 :appearance "Green"}
                                     (dsl/where {:id (generated-key db 1)}))
          rows (sql/query db (dsl/select * :fruit))]
      (is (= [(returned-key db 1)] new-key))
      (is (= [1] update-result))
      (is (= [{:id (generated-key db 1)
               :name "Apple" :appearance "Green"
               :grade (float-or-double db 1.2)
               :cost 12}] rows)))))

(deftest insert-delete-and-query
  (doseq [db (test-specs)]
    (sql/with-connection db
      (create-test-table :fruit db))
    (let [new-key (sql/insert! db :fruit {:name "Apple"})
          delete-result (sql/delete! db :fruit
                                     (dsl/where {:id (generated-key db 1)}))
          rows (sql/query db (dsl/select * :fruit))]
      (is (= [(returned-key db 1)] new-key))
      (is (= [1] delete-result))
      (is (= [] rows)))))

(deftest illegal-insert-arguments
  (doseq [db (test-specs)]
    (is (thrown? IllegalArgumentException (sql/insert! db)))
    (is (thrown? IllegalArgumentException (sql/insert! db :entities dsl/as-is)))
    (is (thrown? IllegalArgumentException (sql/insert! db {:name "Apple"} [:name])))
    (is (thrown? IllegalArgumentException (sql/insert! db {:name "Apple"} [:name] :entities dsl/as-is)))
    (is (thrown? IllegalArgumentException (sql/insert! db [:name])))
    (is (thrown? IllegalArgumentException (sql/insert! db [:name] :entities dsl/as-is)))))

(deftest test-partial-exception-with-db
  (doseq [db (test-specs)]
    (sql/with-connection db
      (create-test-table :fruit db))
    (try
      (sql/db-transaction [t-db db]
       (sql/insert! t-db
        :fruit
        [:name :appearance]
        ["Grape" "yummy"]
        ["Pear" "bruised"])
       (is (= 2 (sql/query t-db ["SELECT * FROM fruit"] :result-set-fn count)))
       (throw (Exception. "deliberate exception")))
      (catch Exception _
        (is (= 0 (sql/query db ["SELECT * FROM fruit"] :result-set-fn count)))))))

(deftest test-sql-exception-with-db
  (doseq [db (test-specs)]
    (sql/with-connection db
      (create-test-table :fruit db))
    (try
      (sql/db-transaction [t-db db]
       (sql/insert! t-db
        :fruit
        [:name :appearance]
        ["Grape" "yummy"]
        ["Pear" "bruised"]
        ["Apple" "strange" "whoops"])
       ;; sqlite does not throw exception for too many items
       (throw (java.sql.SQLException.)))
      (catch Exception _ ;; insert! throws the exception, not JDBC
        (is (= 0 (sql/query db ["SELECT * FROM fruit"] :result-set-fn count)))))
    (is (= 0 (sql/query db ["SELECT * FROM fruit"] :result-set-fn count)))))

(deftest test-rollback-with-db
  (doseq [db (test-specs)]
    (sql/with-connection db
      (create-test-table :fruit db))
    (try
      (sql/db-transaction [t-db db]
       (is (not (sql/db-is-rollback-only t-db)))
       (sql/db-set-rollback-only! t-db)
       (is (sql/db-is-rollback-only t-db))
       (sql/insert! t-db
        :fruit
        [:name :appearance]
        ["Grape" "yummy"]
        ["Pear" "bruised"]
        ["Apple" "strange" "whoops"])
       (is (= 3 (sql/query t-db ["SELECT * FROM fruit"] :result-set-fn count))))
      (catch Exception _ ;; insert! throws the exception, not JDBC
        (is (= 0 (sql/query db ["SELECT * FROM fruit"] :result-set-fn count)))))
    (is (= 0 (sql/query db ["SELECT * FROM fruit"] :result-set-fn count)))))

(deftest test-transactions-with-possible-generated-keys-result-set-with-db
  (doseq [db (test-specs)]
    (sql/with-connection db
      (create-test-table :fruit db))
    (sql/db-transaction [t-db db]
     (sql/db-set-rollback-only! t-db)
     (sql/insert! t-db
                  :fruit
                  [:name :appearance]
                  ["Grape" "yummy"])
     (is (= 1 (sql/query t-db ["SELECT * FROM fruit"] :result-set-fn count))))
    (is (= 0 (sql/query db ["SELECT * FROM fruit"] :result-set-fn count)))))

<<<<<<< HEAD
(deftest test-execute!-fails-with-multi-param-groups
  (doseq [db (test-specs)]
    (sql/with-connection db
      (create-test-table :fruit db))
    ;; RuntimeException -> SQLException -> ArrayIndexOutOfBoundsException
    (is (thrown? Exception
                 (sql/execute!
                  db
                  ["INSERT INTO fruit (name,appearance) VALUES (?,?)"
                   ["Apple" "rosy"]
                   ["Pear" "yellow"]
                   ["Orange" "round"]])))))

(deftest test-execute!-with-multi?-true-param-groups
  (doseq [db (test-specs)]
    (sql/with-connection db
      (create-test-table :fruit db))
    ;; RuntimeException -> SQLException -> ArrayIndexOutOfBoundsException
    (let [counts (sql/execute!
                  db
                  ["INSERT INTO fruit (name,appearance) VALUES (?,?)"
                   ["Apple" "rosy"]
                   ["Pear" "yellow"]
                   ["Orange" "round"]]
                  :multi? true)
          rows (sql/query db (dsl/select * :fruit (dsl/order-by :name)))]
      (is (= [1 1 1] counts))
      (is (= [{:id (generated-key db 1) :name "Apple" :appearance "rosy" :cost nil :grade nil}
              {:id (generated-key db 3) :name "Orange" :appearance "round" :cost nil :grade nil}
              {:id (generated-key db 2) :name "Pear" :appearance "yellow" :cost nil :grade nil}] rows)))))
=======

(deftest test-resultset-read-column
  (extend-protocol sql/IResultSetReadColumn
    String
    (result-set-read-column [s] ::FOO))

  (doseq [db (test-specs)]
    (sql/with-connection db
      (create-test-table :fruit db)
      (sql/insert! db
                   :fruit
                   [:name :cost]
                   ["Crepes" 12]
                   ["Vegetables" -88]
                   ["Teenage Mutant Ninja Turtles" 0])
      (is (= {:name ::FOO, :cost -88}
             (sql/with-query-results res ["SELECT name, cost FROM fruit WHERE name = ?"
                                          "Vegetables"]
               (first res))))))

  ;; somewhat "undo" the first extension
  (extend-protocol sql/IResultSetReadColumn
    String
    (result-set-read-column [s] s)))
>>>>>>> e63d48f4
<|MERGE_RESOLUTION|>--- conflicted
+++ resolved
@@ -554,7 +554,6 @@
      (is (= 1 (sql/query t-db ["SELECT * FROM fruit"] :result-set-fn count))))
     (is (= 0 (sql/query db ["SELECT * FROM fruit"] :result-set-fn count)))))
 
-<<<<<<< HEAD
 (deftest test-execute!-fails-with-multi-param-groups
   (doseq [db (test-specs)]
     (sql/with-connection db
@@ -585,7 +584,6 @@
       (is (= [{:id (generated-key db 1) :name "Apple" :appearance "rosy" :cost nil :grade nil}
               {:id (generated-key db 3) :name "Orange" :appearance "round" :cost nil :grade nil}
               {:id (generated-key db 2) :name "Pear" :appearance "yellow" :cost nil :grade nil}] rows)))))
-=======
 
 (deftest test-resultset-read-column
   (extend-protocol sql/IResultSetReadColumn
@@ -609,5 +607,4 @@
   ;; somewhat "undo" the first extension
   (extend-protocol sql/IResultSetReadColumn
     String
-    (result-set-read-column [s] s)))
->>>>>>> e63d48f4
+    (result-set-read-column [s] s)))